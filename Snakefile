--- conflicted
+++ resolved
@@ -35,7 +35,6 @@
 CDIR = RDIR if not run.get("shared_cutouts") else ""
 
 
-<<<<<<< HEAD
 module pypsa_earth:
     snakefile:
         "submodules/pypsa-earth/Snakefile"
@@ -48,8 +47,6 @@
 use rule * from pypsa_earth
 
 
-=======
->>>>>>> 2ee50ffa
 localrules:
     all,
 
@@ -74,6 +71,7 @@
     script:
         "plots/results_validation.py"
 
+
 rule statewise_validate:
     params:
         alternative_clustering=config["cluster_options"]["alternative_clustering"],
