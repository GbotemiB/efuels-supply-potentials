--- conflicted
+++ resolved
@@ -39,9 +39,8 @@
   scenario: "Reference"
   data_centers_load: false
 
-<<<<<<< HEAD
 state_policy: "off"
-=======
+
 custom_industry:
   enable: true
   ethanol: true
@@ -51,7 +50,6 @@
   CCS_retrofit: [ethanol, ammonia, steel, cement]
   production_flexibility: []
   H2_DRI: false
->>>>>>> 9dc8ae65
 
 custom_databundles:
   bundle_cutouts_USA:
