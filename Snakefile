--- conflicted
+++ resolved
@@ -36,15 +36,9 @@
 run = config["run"]
 RDIR = run["name"] + "/" if run.get("name") else ""
 CDIR = RDIR if not run.get("shared_cutouts") else ""
-<<<<<<< HEAD
-SDIR = config["summary_dir"].strip("/") + f"/{SECDIR}"
-RESDIR = config["results_dir"].strip("/") + f"/{SECDIR}"
-=======
 SECDIR = run["sector_name"] + "/" if run.get("sector_name") else ""
 SDIR = config["summary_dir"].strip("/") + f"/{SECDIR}"
 RESDIR = config["results_dir"].strip("/") + f"/{SECDIR}"
-
->>>>>>> ab0bc0b8
 
 module pypsa_earth:
     snakefile:
@@ -546,8 +540,7 @@
             overrides="data/override_component_attrs",
 
 
-<<<<<<< HEAD
-if config["set_custom_distribution_fees"] == "true":
+if config["set_custom_distribution_fees"]:
     use rule prepare_sector_network from pypsa_earth with:
         output:
             PYPSA_EARTH_DIR + RESDIR
@@ -566,8 +559,7 @@
             + "prenetworks/elec_s{simpl}_{clusters}_ec_l{ll}_{opts}_{sopts}_{planning_horizons}_{discountrate}_{demand}.nc",
         script:
             "scripts/custom_distribution_fees.py"
-    
-=======
+
 if config["foresight"] == "overnight" and config["state_policy"] != "off":    
     rule solve_custom_sector_network:
         params:
@@ -608,8 +600,6 @@
         
     ruleorder: solve_custom_sector_network > solve_sector_network
 
->>>>>>> ab0bc0b8
-
 rule test_modify_prenetwork:
     input:
         prenetwork=PYPSA_EARTH_DIR + "networks/" + RDIR + "elec_s{simpl}_{clusters}_ec_l{ll}_{opts}.nc",
