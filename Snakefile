# SPDX-FileCopyrightText:  Open Energy Transition gGmbH
#
# SPDX-License-Identifier: AGPL-3.0-or-later

from snakemake.utils import min_version
min_version("6.0")

import sys
sys.path.append("submodules/pypsa-earth")
sys.path.append("submodules/pypsa-earth/scripts")

from snakemake.remote.HTTP import RemoteProvider as HTTPRemoteProvider
from scripts._helper import renewable_profiles_outputs

HTTP = HTTPRemoteProvider()

RESULTS_DIR = "plots/results/"
PYPSA_EARTH_DIR = "submodules/pypsa-earth/"


configfile: "submodules/pypsa-earth/config.default.yaml"
configfile: "submodules/pypsa-earth/configs/bundle_config.yaml"
configfile: "configs/config.main.yaml"


wildcard_constraints:
    simpl="[a-zA-Z0-9]*|all",
    clusters="[0-9]+(m|flex)?|all|min",
    ll="(v|c)([0-9\.]+|opt|all)|all",
    opts="[-+a-zA-Z0-9\.]*",
    unc="[-+a-zA-Z0-9\.]*",
    planning_horizon="[0-9]{4}",
    countries="[A-Z]{2}",


run = config["run"]
RDIR = run["name"] + "/" if run.get("name") else ""
SECDIR = run["sector_name"] + "/" if run.get("sector_name") else ""
CDIR = RDIR if not run.get("shared_cutouts") else ""


module pypsa_earth:
    snakefile:
        "submodules/pypsa-earth/Snakefile"
    config:
        config
    prefix:
        "submodules/pypsa-earth"


use rule * from pypsa_earth


localrules:
    all,


rule validate:
    params:
        countries=config["countries"],
        planning_horizon=config["validation"]["planning_horizon"],
    input:
        solved_network=PYPSA_EARTH_DIR + "results/" + RDIR + "networks/elec_s{simpl}_{clusters}_ec_l{ll}_{opts}.nc"
    output:
        demand=RESULTS_DIR + RDIR + "demand_validation_s{simpl}_{clusters}_ec_l{ll}_{opts}.png",
        capacity=RESULTS_DIR + RDIR + "capacity_validation_s{simpl}_{clusters}_ec_l{ll}_{opts}.png",
        generation=RESULTS_DIR + RDIR + "generation_validation_s{simpl}_{clusters}_ec_l{ll}_{opts}.png",
        generation_detailed=RESULTS_DIR + RDIR + "generation_validation_detailed_s{simpl}_{clusters}_ec_l{ll}_{opts}.png",
        demand_csv=RESULTS_DIR + RDIR + "demand_validation_s{simpl}_{clusters}_ec_l{ll}_{opts}.csv",
        capacity_csv=RESULTS_DIR + RDIR + "capacity_validation_s{simpl}_{clusters}_ec_l{ll}_{opts}.csv",
        generation_csv=RESULTS_DIR + RDIR + "generation_validation_s{simpl}_{clusters}_ec_l{ll}_{opts}.csv",
        generation_detailed_csv=RESULTS_DIR + RDIR + "generation_validation_detailed_s{simpl}_{clusters}_ec_l{ll}_{opts}.csv",
    resources:
        mem_mb=16000,
    script:
        "plots/results_validation.py"


rule statewise_validate:
    params:
        alternative_clustering=config["cluster_options"]["alternative_clustering"],
        planning_horizon=config["validation"]["planning_horizon"],
        plots_config=config["plotting"],
    input:
        solved_network=PYPSA_EARTH_DIR + "results/" + RDIR + "networks/elec_s{simpl}_{clusters}_ec_l{ll}_{opts}.nc"
    output:
        demand_statewise_comparison=RESULTS_DIR + RDIR + "total_demand_statewise_s{simpl}_{clusters}_ec_l{ll}_{opts}.png",
        statewise_installed_capacity_pypsa=RESULTS_DIR + RDIR + "installed_capacity_pypsa_statewise_s{simpl}_{clusters}_ec_l{ll}_{opts}.png",
        statewise_installed_capacity_eia=RESULTS_DIR + RDIR + "installed_capacity_eia_statewise_s{simpl}_{clusters}_ec_l{ll}_{opts}.png",
        table_demand_statewise_comparison=RESULTS_DIR + RDIR + "total_demand_statewise_s{simpl}_{clusters}_ec_l{ll}_{opts}.csv",
        table_statewise_installed_capacity_pypsa=RESULTS_DIR + RDIR + "installed_capacity_pypsa_statewise_s{simpl}_{clusters}_ec_l{ll}_{opts}.csv",
        table_statewise_installed_capacity_eia=RESULTS_DIR + RDIR + "installed_capacity_eia_statewise_s{simpl}_{clusters}_ec_l{ll}_{opts}.csv",
    resources:
        mem_mb=16000,
    script:
        "plots/state_analysis.py"


rule get_capacity_factor:
    params:
        alternative_clustering=config["cluster_options"]["alternative_clustering"],
    input:
        unsolved_network=PYPSA_EARTH_DIR + "networks/" + RDIR + "elec_s{simpl}_{clusters}_ec_l{ll}_{opts}.nc",
        gadm="data/validation/gadm41_USA_1.json"
    output:
        capacity_factors=RESULTS_DIR + RDIR + "capacity_factors_s{simpl}_{clusters}_ec_l{ll}_{opts}.xlsx",
    resources:
        mem_mb=8000,
    script:
        "plots/capacity_factors.py"


rule get_capacity_factors:
    input:
        expand(RESULTS_DIR + RDIR
            + "capacity_factors_s{simpl}_{clusters}_ec_l{ll}_{opts}.xlsx",
            **config["scenario"],
        ),


if config["cluster_options"]["alternative_clustering"]:
    rule statewise_validate_all:
        input:
            expand(RESULTS_DIR + RDIR
                + "total_demand_statewise_s{simpl}_{clusters}_ec_l{ll}_{opts}.png",
                **config["scenario"],
            ),
            expand(RESULTS_DIR + RDIR
                + "installed_capacity_pypsa_statewise_s{simpl}_{clusters}_ec_l{ll}_{opts}.png",
                **config["scenario"],
            ),
            expand(RESULTS_DIR + RDIR
                + "installed_capacity_eia_statewise_s{simpl}_{clusters}_ec_l{ll}_{opts}.png",
                **config["scenario"],
            ),
            expand(RESULTS_DIR + RDIR
                + "total_demand_statewise_s{simpl}_{clusters}_ec_l{ll}_{opts}.csv",
                **config["scenario"],
            ),
            expand(RESULTS_DIR + RDIR
                + "installed_capacity_pypsa_statewise_s{simpl}_{clusters}_ec_l{ll}_{opts}.csv",
                **config["scenario"],
            ),
            expand(RESULTS_DIR + RDIR
                + "installed_capacity_eia_statewise_s{simpl}_{clusters}_ec_l{ll}_{opts}.csv",
                **config["scenario"],
            ),


rule validate_all:
    input:
        expand(RESULTS_DIR + RDIR
            + "demand_validation_s{simpl}_{clusters}_ec_l{ll}_{opts}.png",
            **config["scenario"],
        ),
        expand(RESULTS_DIR + RDIR
            + "capacity_validation_s{simpl}_{clusters}_ec_l{ll}_{opts}.png",
            **config["scenario"],
        ),
        expand(RESULTS_DIR + RDIR
            + "generation_validation_s{simpl}_{clusters}_ec_l{ll}_{opts}.png",
            **config["scenario"],
        ),
        expand(RESULTS_DIR + RDIR
            + "generation_validation_detailed_s{simpl}_{clusters}_ec_l{ll}_{opts}.png",
            **config["scenario"],
        ),
        expand(RESULTS_DIR + RDIR
            + "demand_validation_s{simpl}_{clusters}_ec_l{ll}_{opts}.csv",
            **config["scenario"],
        ),
        expand(RESULTS_DIR + RDIR
            + "capacity_validation_s{simpl}_{clusters}_ec_l{ll}_{opts}.csv",
            **config["scenario"],
        ),
        expand(RESULTS_DIR + RDIR
            + "generation_validation_s{simpl}_{clusters}_ec_l{ll}_{opts}.csv",
            **config["scenario"],
        ),
        expand(RESULTS_DIR + RDIR
            + "generation_validation_detailed_s{simpl}_{clusters}_ec_l{ll}_{opts}.csv",
            **config["scenario"],
        ),


rule process_airport_data:
    input:
        fuel_data="data/airport_data/fuel_jf.csv",
        airport_data="data/airport_data/airports.csv",
        passengers_data="data/airport_data/T100_Domestic_Market_and_Segment_Data_-3591723781169319541.csv",
        aviation_demand="data/icct/aviation_demand.csv",
    output:
        statewise_output="plots/results/passengers_vs_consumption.csv",
        merged_data="plots/results/merged_airports.csv",
        consumption_per_passenger="plots/results/consumption_per_passenger.png",
        correlation_matrix="plots/results/correlation_matrix.png",
        comparision_consumption_passengers="plots/results/comparision_consumption_passengers.png",
        custom_airports_data=PYPSA_EARTH_DIR + "resources/" + SECDIR + "airports.csv",
    resources:
        mem_mb=3000,
    script:
        "plots/airport_data_postprocessing.py"

rule generate_aviation_scenario:
    input:
        aviation_demand_data="data/icct/US Aviation Fuel Demand Projection_NP_0.1.xls",
    output:
        scenario_df="data/icct/aviation_demand.csv",
    resources:
        mem_mb=3000,
    script:
        "scripts/generate_aviation_scenarios.py"


if config["custom_data"]["airports"]:
    ruleorder: process_airport_data > prepare_airports
else:
    ruleorder: prepare_airports > process_airport_data


if config["countries"] == ["US"] and config["retrieve_from_gdrive"].get("cutouts", False):
    rule retrieve_cutouts:
        params:
            countries=config["countries"],
        output:
            cutouts=PYPSA_EARTH_DIR+"cutouts/cutout-2013-era5.nc"
        resources:
            mem_mb=16000,
        script:
            "scripts/retrieve_cutouts.py"


# use rule retrieve_cost_data from pypsa_earth with:
#     input:
#         HTTP.remote(
#             f"raw.githubusercontent.com/open-energy-transition/technology-data/nrel_atb_usa_costs/outputs/US/costs"
#             + "_{year}.csv",
#             keep_local=True,
#         ),


# retrieving precomputed osm/raw data and bypassing download_osm_data rule
if config["countries"] == ["US"] and config["retrieve_from_gdrive"].get("osm_raw", False):
    rule retrieve_osm_raw:
        params:
            destination="resources/" + RDIR,
        input:
            **{k: v for k, v in rules.download_osm_data.input.items()},
        output:
            **{k: v for k, v in rules.download_osm_data.output.items()},
        script:
            "scripts/retrieve_osm_raw.py"

    ruleorder: retrieve_osm_raw > download_osm_data


# retrieving precomputed osm/clean data and bypassing clean_osm_data rule
if config["countries"] == ["US"] and config["retrieve_from_gdrive"].get("osm_clean", False):
    rule retrieve_osm_clean:
        params:
            destination="resources/" + RDIR,
        input:
            **{k: v for k, v in rules.clean_osm_data.input.items()},
        output:
            **{k: v for k, v in rules.clean_osm_data.output.items()},
        script:
            "scripts/retrieve_osm_clean.py"

    ruleorder: retrieve_osm_clean > clean_osm_data


# retrieving shapes data and bypassing build_shapes rule
if config["countries"] == ["US"] and config["retrieve_from_gdrive"].get("shapes", False):
    rule retrieve_shapes:
        params:
            destination="resources/" + RDIR,
        input:
            **{k: v for k, v in rules.build_shapes.input.items()},
        output:
            **{k: v for k, v in rules.build_shapes.output.items()},
        script:
            "scripts/retrieve_shapes.py"

    ruleorder: retrieve_shapes > build_shapes


# retrieving base_network data and bypassing build_osm_network rule
if config["countries"] == ["US"] and config["retrieve_from_gdrive"].get("osm_network", False):
    rule retrieve_osm_network:
        params:
            destination="resources/" + RDIR,
        input:
            **{k: v for k, v in rules.build_osm_network.input.items()},
        output:
            **{k: v for k, v in rules.build_osm_network.output.items()},
        script:
            "scripts/retrieve_osm_network.py"

    ruleorder: retrieve_osm_network > build_osm_network


# retrieving base.nc and bypassing base_network rule
if config["countries"] == ["US"] and config["retrieve_from_gdrive"].get("base_network", False):
    rule retrieve_base_network:
        input:
            **{k: v for k, v in rules.base_network.input.items()},
        output:
            PYPSA_EARTH_DIR + "networks/" + RDIR + "base.nc",
        script:
            "scripts/retrieve_base_network.py"

    ruleorder: retrieve_base_network > base_network


# retrieving renewable_profiles data and bypassing build_renewable_profiles rule
if config["countries"] == ["US"] and config["retrieve_from_gdrive"].get("renewable_profiles", False):
    rule retrieve_renewable_profiles:
        params:
            destination="resources/" + RDIR,
            alternative_clustering=config["cluster_options"]["alternative_clustering"],
        output:
            expand(
                "{PYPSA_EARTH_DIR}resources/{RDIR}{file}", PYPSA_EARTH_DIR=PYPSA_EARTH_DIR, RDIR=RDIR, file=renewable_profiles_outputs()),
        script:
            "scripts/retrieve_renewable_profiles.py"

    ruleorder: retrieve_renewable_profiles > build_renewable_profiles


if (config["countries"] == ["US"]):

    use rule build_powerplants from pypsa_earth with:
        input:
            **{k: v for k, v in rules.build_powerplants.input.items()},
            powerplants_dummy_input=temp("powerplants_dummy_output.log"),

    rule retrieve_custom_powerplants:
        input:
            old_path="data/custom_powerplants.csv",
        output:
            destination=PYPSA_EARTH_DIR + "data/custom_powerplants.csv",
            powerplants_dummy_input=temp("powerplants_dummy_output.log"),
        script:
            "scripts/retrieve_powerplants.py"


if config["countries"] == ["US"]:

    use rule build_demand_profiles from pypsa_earth with:
        input:
            **{k: v for k, v in rules.build_demand_profiles.input.items() if k != "load"},
            ssp2_dummy_input=temp("ssp2_dummy_output.log"),
            load = [PYPSA_EARTH_DIR + 'data/ssp2-2.6/2030/era5_2013/NorthAmerica.csv'],

    rule retrieve_ssp2:
        params:
            nc_path=PYPSA_EARTH_DIR + "data/ssp2-2.6/2030/era5_2013/NorthAmerica.nc",
        input:
            old_path="data/NorthAmerica.csv",
        output:
            ssp2_northamerica=PYPSA_EARTH_DIR + "data/ssp2-2.6/2030/era5_2013/NorthAmerica.csv",
            ssp2_dummy_output=temp("ssp2_dummy_output.log"),
        script:
            "scripts/retrieve_ssp2.py"

<<<<<<< HEAD
if config["countries"] == ["US"]:

    use rule prepare_energy_totals from pypsa_earth with:
        output:
            energy_totals=PYPSA_EARTH_DIR + "resources/"
            + SECDIR
            + "energy_totals_{demand}_{planning_horizons}_aviation_mod.csv",

    rule modify_aviation_demand:
        input:
            aviation_demand="data/icct/aviation_demand.csv",
            energy_totals=PYPSA_EARTH_DIR + "resources/"
            + SECDIR
            + "energy_totals_{demand}_{planning_horizons}_aviation_mod.csv",
        output:
            energy_totals=PYPSA_EARTH_DIR + "resources/"
            + SECDIR
            + "energy_totals_{demand}_{planning_horizons}.csv",
        script:
            "scripts/modify_aviation_demand.py"
        
                     
=======

if config["demand_distribution"]["enable"]:
    rule preprocess_demand_data:
        input:
            demand_utility_path="data/demand_data/table_10_EIA_utility_sales.xlsx",
            country_gadm_path=PYPSA_EARTH_DIR + "resources/" + RDIR + "shapes/country_shapes.geojson",
            erst_path="data/demand_data/Electric_Retail_Service_Territories.geojson",
            gadm_usa_path="data/demand_data/gadm41_USA_1.json",
            eia_per_capita_path="data/demand_data/use_es_capita.xlsx",
            additional_demand_path="data/demand_data/HS861_2010-.xlsx",
        output:
            utility_demand_path="data/demand_data/ERST_mapped_demand_centroids.geojson"
        script:
            "scripts/preprocess_demand_data.py"


    rule retrieve_demand_data:
        output:
            "data/demand_data/table_10_EIA_utility_sales.xlsx",
            "data/demand_data/Electric_Retail_Service_Territories.geojson",
            "data/demand_data/gadm41_USA_1.json",
            "data/demand_data/use_es_capita.xlsx",
            "data/demand_data/HS861_2010-.xlsx",
            "data/demand_data/Balancing_Authorities.geojson",
            "data/demand_data/EIA930_2023_Jan_Jun_opt.csv",
            "data/demand_data/EIA930_2023_Jul_Dec_opt.csv",
        script:
            "scripts/retrieve_demand_data.py"


    rule build_demand_profiles_from_eia:
        input:
            BA_demand_path1="data/demand_data/EIA930_2023_Jan_Jun_opt.csv",
            BA_demand_path2="data/demand_data/EIA930_2023_Jul_Dec_opt.csv",
            BA_shape_path="data/demand_data/Balancing_Authorities.geojson",
            utility_demand_path="data/demand_data/ERST_mapped_demand_centroids.geojson",
            base_network=PYPSA_EARTH_DIR + "networks/" + RDIR + "base.nc",
        output:
            demand_profile_path=PYPSA_EARTH_DIR + "resources/" + RDIR + "demand_profiles.csv",
        script:
            "scripts/build_demand_profiles_from_eia.py"


    ruleorder: build_demand_profiles_from_eia > build_demand_profiles

>>>>>>> 40979a5f

rule test_modify_prenetwork:
    input:
        prenetwork=PYPSA_EARTH_DIR + "networks/" + RDIR + "elec_s{simpl}_{clusters}_ec_l{ll}_{opts}.nc",
    output:
        network=PYPSA_EARTH_DIR + "networks/" + RDIR + "elec_s{simpl}_{clusters}_ec_l{ll}_{opts}_mod.nc",
    resources:
        mem_mb=16000,
    script:
        "scripts/test_modify_network.py"


#use rule prepare_network from pypsa_earth with:
#    input:
#        **{k: v for k, v in rules.prepare_network.input.items() if k != "tech_costs"},


#use rule add_extra_components from pypsa_earth with:
#    input:
#        **{k: v for k, v in rules.add_extra_components.input.items()},

<|MERGE_RESOLUTION|>--- conflicted
+++ resolved
@@ -363,7 +363,7 @@
         script:
             "scripts/retrieve_ssp2.py"
 
-<<<<<<< HEAD
+            
 if config["countries"] == ["US"]:
 
     use rule prepare_energy_totals from pypsa_earth with:
@@ -385,8 +385,6 @@
         script:
             "scripts/modify_aviation_demand.py"
         
-                     
-=======
 
 if config["demand_distribution"]["enable"]:
     rule preprocess_demand_data:
@@ -431,8 +429,7 @@
 
 
     ruleorder: build_demand_profiles_from_eia > build_demand_profiles
-
->>>>>>> 40979a5f
+      
 
 rule test_modify_prenetwork:
     input:
